from math import sqrt

import numpy as np
from component_model.logger import get_module_logger # type: ignore
from component_model.model import Model # type: ignore
from component_model.variable import Variable, VariableNP # type: ignore
from fmpy import dump, plot_result, simulate_fmu  # type: ignore
<<<<<<< HEAD
from libcosimpy.CosimExecution import CosimExecution
from libcosimpy.CosimSlave import CosimLocalSlave
from libcosimpy.CosimEnums import CosimExecutionState
from models.BouncingBall import BouncingBallFMU
=======
from libcosimpy.CosimExecution import CosimExecution # type: ignore
from libcosimpy.CosimSlave import CosimLocalSlave # type: ignore


class BouncingBallFMU(Model):
    """Fmi2Slave implementation of a model made in Python, performing the FMU 'packaging', implements the pythonfmu.Fmi2Slave and runs buildFMU, i.e.
          * prepare the modeldescription.xml
          * implement the FMI2 C interface for the present platform (as .dll, .so, ...)

       The following is expected of any valid Python model:
          * a complete list of variables including meta information, the model.variables dictionary contains that
          * a do_step method specifying what happens at each simulation step

    Args:
       model (obj): reference to the (instantiated) model object

       licenseTxt (str)='Open Source'
       copyright (str)='See copyright notice of used tools'
       defaultExperiment (dict) = None: key/value dictionary for the default experiment setup
       guid (str)=None: Unique identifier of the model (supplied or automatically generated)
       non_default_flags (dict)={}: Any of the defined FMI flags with a non-default value (see FMI 2.0.4, Section 4.3.1)
       **kwargs: Any other keyword argument (transferred to the basic slave object)

    """

    def __init__(
        self,
        name="BouncingBall",
        description="Simple bouncing ball test FMU",
        author="DNV, SEACo project",
        version="0.1",
        defaultExperiment: dict | None = None,
        guid="06128d688f4d404d8f6d49d6e493946b",
        v_min=1e-15,
        **kwargs,
    ):
        if defaultExperiment is None:
            defaultExperiment = {"start_time": 0.0, "step_size": 0.1, "stop_time": 10.0, "tolerance": 0.001}
        super().__init__(
            name=name,
            description=description,
            author=author,
            version=version,
            defaultExperiment=defaultExperiment,
            **kwargs,
        )
        self.v_min = v_min
        VariableNP(
            self,
            value0=(0.0, 0.0),
            name="x",
            description="""Position of ball (x,z) at time.""",
            causality="output",
            variability="continuous",
            initial="exact",
        )
        VariableNP(
            self,
            value0=(1.0, 1.0),
            name="v",
            description="speed at time as (x,z) vector",
            causality="output",
            variability="continuous",
            initial="exact",
        )
        VariableNP(
            self,
            value0=(1.0, 1.0),
            name="v0",
            description="speed at time=0 as (x,z) vector",
            causality="parameter",
            variability="fixed",
            initial="exact",
        )
        Variable(
            self,
            value0=0.95,
            name="bounceFactor",
            description="factor on speed when bouncing",
            causality="parameter",
            variability="fixed",
        )
        Variable(
            self,
            value0=0.0,
            name="drag",
            description="drag decelleration factor defined as a = self.drag* v^2 with dimension 1/m",
            causality="parameter",
            variability="fixed",
        )
        Variable(
            self,
            value0=0.0,
            name="energy",
            description="Total energy of ball in J",
            causality="output",
            variability="continuous",
        )
        Variable(
            self,
            value0=0.0,
            name="period",
            description="Bouncing period of ball",
            causality="output",
            variability="continuous",
        )

    #        self.register_variable( String("mdShort", causality=Fmi2Causality.local))

    def enter_initialization_mode(self):
        self.v = self.v0
        self.energy = 9.81 * self.x[1] + 0.5 * np.dot(self.v, self.v)
        self.period = 2 * self.v[1] / 9.81  # may change when energy is taken out of the system
        return True

    def do_step(self, current_time, step_size):
        #        print("ENERGY", self.energy, type(self.energy))
        def bounce_loss(v0):
            if self.bounceFactor == 1.0:
                return v0
            if abs(v0) < self.v_min:
                v0 = 0.0
                self.energy = 0.0
                self.period = 0.0
            else:
                v0 *= self.bounceFactor  # speed with which it leaves the ground
                self.energy = v0 * v0 / 2
                self.period = 2 * v0 / 9.81
            return v0

        self.x[0] += self.v[0] * step_size
        y = self.x[1] + self.v[1] * step_size - 9.81 / 2 * step_size**2
        if y <= 0 and self.v[1] < 0:  # bounce
            # time when it hits the ground:
            t0 = self.v[1] / 9.81 * (1 - sqrt(1 + 2 * self.x[1] * 9.81 / self.v[1] ** 2))
            # more exact than self.v_y - 9.81* t0 # speed when jumps off the ground (without energy loss):
            v0 = sqrt(2 * self.energy)
            v0 = bounce_loss(v0)  # check energy loss during bouncing
            # print("BOUNCE", current_time, self.x.value , t0, v0)
            tRest = step_size - t0
            while True:
                if tRest < self.period:  # cannot do a whole bounce in the remaining time
                    break
                if self.drag != 0:
                    raise NotImplementedError(
                        "Bouncing a whole period is not implemented when drag is involved. Try choosing smaller time steps."
                    )
                v0 = bounce_loss(v0)
                if v0 == 0.0:  # movement stopped (numerical issues would otherwise start an oscillation)
                    tRest = 0.0
                    break
                else:
                    tRest -= self.period

            self.x[1] = v0 * tRest - 9.81 / 2 * tRest * tRest  # height end of step
            self.v[1] = v0 - 9.81 * tRest  # speed end of step
        else:
            self.v[1] -= 9.81 * step_size
            self.x[1] = y
        if self.drag != 0:
            fac = 1 - self.drag * np.linalg.norm(self.v) * step_size
            self.v *= fac
            self.energy = 9.81 * self.x[0] + 0.5 * np.dot(self.v, self.v)
            # print("FAC", fac, self.v, self.energy)
        #         e = 9.81*self.x[1] + 0.5*self.v[1]**2
        #         if  abs( e-self.energy) > 1e-6: # and  and
        #             print("Energy leak", current_time, e, self.energy)
        #             self.energy = e
        return True

>>>>>>> d72dcf38

def test_model_description():
    mod = BouncingBallFMU()
    mod.to_xml()


def test_make_fmu():
<<<<<<< HEAD
    built = Model.build("./models/BouncingBall.py")
=======
    built = Model.build(__file__)  # "test_BouncingBallFMU.py")
>>>>>>> d72dcf38
    dump(built)
    return built


def test_run_fmpy():
    result = simulate_fmu(
        "BouncingBallFMU.fmu",
        start_time=0.0,
        stop_time=6.5,  # 10.0,
        step_size=0.1,
        validate=True,
        solver="Euler",
        debug_logging=False,
        visible=True,
        logger=print,  # fmi_call_logger=print,
        start_values={
            "v0[0]": 2.0,
            "v0[1]": 3.0,
        },
    )
    plot_result(result)


def test_run_osp():
    sim = CosimExecution.from_step_size(step_size=1e8)  # empty execution object with fixed time step in nanos
    bb = CosimLocalSlave(fmu_path="./BouncingBallFMU.fmu", instance_name="bb")
    print("SLAVE", bb, sim.status())


<<<<<<< HEAD
    ibb = sim.add_local_slave(bb)
    assert ibb==0, f"local slave number {ibb}"
    sim_status = sim.status()
    assert sim_status.current_time==0
    assert CosimExecutionState(sim_status.state) == CosimExecutionState.STOPPED
    infos = sim.slave_infos()
    print("INFOS", infos)
    reference_dict = {
        var_ref.name.decode(): var_ref.reference for var_ref in sim.slave_variables(ibb)
    }
    #Set initial values
    sim.real_initial_value(ibb, reference_dict["v0[0]"], 2.0)
    sim.real_initial_value(ibb, reference_dict["v0[1]"], 3.0)

    #Simulate for 15 seconds
    sim.simulate_until(target_time=15e9)
=======
#    ibb = sim.add_local_slave( bb)
#     assert ibb==0, f"local slave number {ibb}"
#     sim_status = sim.status()
#     assert sim_status.current_time==0
#     assert CosimExecutionState(sim_status.state) == CosimExecutionState.STOPPED
#     infos = sim.slave_infos()
#     print("INFOS", infos)
# ?? need to continue the test when adding the slave works
>>>>>>> d72dcf38

if __name__ == "__main__":
    #logger = get_module_logger(__name__, level=1)  # 0:>0Warning, 1:all,
    test_model_description()
    test_make_fmu()
    test_run_fmpy()
    test_run_osp()<|MERGE_RESOLUTION|>--- conflicted
+++ resolved
@@ -1,187 +1,15 @@
 from math import sqrt
 
 import numpy as np
-from component_model.logger import get_module_logger # type: ignore
-from component_model.model import Model # type: ignore
-from component_model.variable import Variable, VariableNP # type: ignore
+from component_model.logger import get_module_logger  # type: ignore
+from component_model.model import Model  # type: ignore
+from component_model.variable import Variable, VariableNP  # type: ignore
 from fmpy import dump, plot_result, simulate_fmu  # type: ignore
-<<<<<<< HEAD
 from libcosimpy.CosimExecution import CosimExecution
 from libcosimpy.CosimSlave import CosimLocalSlave
 from libcosimpy.CosimEnums import CosimExecutionState
 from models.BouncingBall import BouncingBallFMU
-=======
-from libcosimpy.CosimExecution import CosimExecution # type: ignore
-from libcosimpy.CosimSlave import CosimLocalSlave # type: ignore
 
-
-class BouncingBallFMU(Model):
-    """Fmi2Slave implementation of a model made in Python, performing the FMU 'packaging', implements the pythonfmu.Fmi2Slave and runs buildFMU, i.e.
-          * prepare the modeldescription.xml
-          * implement the FMI2 C interface for the present platform (as .dll, .so, ...)
-
-       The following is expected of any valid Python model:
-          * a complete list of variables including meta information, the model.variables dictionary contains that
-          * a do_step method specifying what happens at each simulation step
-
-    Args:
-       model (obj): reference to the (instantiated) model object
-
-       licenseTxt (str)='Open Source'
-       copyright (str)='See copyright notice of used tools'
-       defaultExperiment (dict) = None: key/value dictionary for the default experiment setup
-       guid (str)=None: Unique identifier of the model (supplied or automatically generated)
-       non_default_flags (dict)={}: Any of the defined FMI flags with a non-default value (see FMI 2.0.4, Section 4.3.1)
-       **kwargs: Any other keyword argument (transferred to the basic slave object)
-
-    """
-
-    def __init__(
-        self,
-        name="BouncingBall",
-        description="Simple bouncing ball test FMU",
-        author="DNV, SEACo project",
-        version="0.1",
-        defaultExperiment: dict | None = None,
-        guid="06128d688f4d404d8f6d49d6e493946b",
-        v_min=1e-15,
-        **kwargs,
-    ):
-        if defaultExperiment is None:
-            defaultExperiment = {"start_time": 0.0, "step_size": 0.1, "stop_time": 10.0, "tolerance": 0.001}
-        super().__init__(
-            name=name,
-            description=description,
-            author=author,
-            version=version,
-            defaultExperiment=defaultExperiment,
-            **kwargs,
-        )
-        self.v_min = v_min
-        VariableNP(
-            self,
-            value0=(0.0, 0.0),
-            name="x",
-            description="""Position of ball (x,z) at time.""",
-            causality="output",
-            variability="continuous",
-            initial="exact",
-        )
-        VariableNP(
-            self,
-            value0=(1.0, 1.0),
-            name="v",
-            description="speed at time as (x,z) vector",
-            causality="output",
-            variability="continuous",
-            initial="exact",
-        )
-        VariableNP(
-            self,
-            value0=(1.0, 1.0),
-            name="v0",
-            description="speed at time=0 as (x,z) vector",
-            causality="parameter",
-            variability="fixed",
-            initial="exact",
-        )
-        Variable(
-            self,
-            value0=0.95,
-            name="bounceFactor",
-            description="factor on speed when bouncing",
-            causality="parameter",
-            variability="fixed",
-        )
-        Variable(
-            self,
-            value0=0.0,
-            name="drag",
-            description="drag decelleration factor defined as a = self.drag* v^2 with dimension 1/m",
-            causality="parameter",
-            variability="fixed",
-        )
-        Variable(
-            self,
-            value0=0.0,
-            name="energy",
-            description="Total energy of ball in J",
-            causality="output",
-            variability="continuous",
-        )
-        Variable(
-            self,
-            value0=0.0,
-            name="period",
-            description="Bouncing period of ball",
-            causality="output",
-            variability="continuous",
-        )
-
-    #        self.register_variable( String("mdShort", causality=Fmi2Causality.local))
-
-    def enter_initialization_mode(self):
-        self.v = self.v0
-        self.energy = 9.81 * self.x[1] + 0.5 * np.dot(self.v, self.v)
-        self.period = 2 * self.v[1] / 9.81  # may change when energy is taken out of the system
-        return True
-
-    def do_step(self, current_time, step_size):
-        #        print("ENERGY", self.energy, type(self.energy))
-        def bounce_loss(v0):
-            if self.bounceFactor == 1.0:
-                return v0
-            if abs(v0) < self.v_min:
-                v0 = 0.0
-                self.energy = 0.0
-                self.period = 0.0
-            else:
-                v0 *= self.bounceFactor  # speed with which it leaves the ground
-                self.energy = v0 * v0 / 2
-                self.period = 2 * v0 / 9.81
-            return v0
-
-        self.x[0] += self.v[0] * step_size
-        y = self.x[1] + self.v[1] * step_size - 9.81 / 2 * step_size**2
-        if y <= 0 and self.v[1] < 0:  # bounce
-            # time when it hits the ground:
-            t0 = self.v[1] / 9.81 * (1 - sqrt(1 + 2 * self.x[1] * 9.81 / self.v[1] ** 2))
-            # more exact than self.v_y - 9.81* t0 # speed when jumps off the ground (without energy loss):
-            v0 = sqrt(2 * self.energy)
-            v0 = bounce_loss(v0)  # check energy loss during bouncing
-            # print("BOUNCE", current_time, self.x.value , t0, v0)
-            tRest = step_size - t0
-            while True:
-                if tRest < self.period:  # cannot do a whole bounce in the remaining time
-                    break
-                if self.drag != 0:
-                    raise NotImplementedError(
-                        "Bouncing a whole period is not implemented when drag is involved. Try choosing smaller time steps."
-                    )
-                v0 = bounce_loss(v0)
-                if v0 == 0.0:  # movement stopped (numerical issues would otherwise start an oscillation)
-                    tRest = 0.0
-                    break
-                else:
-                    tRest -= self.period
-
-            self.x[1] = v0 * tRest - 9.81 / 2 * tRest * tRest  # height end of step
-            self.v[1] = v0 - 9.81 * tRest  # speed end of step
-        else:
-            self.v[1] -= 9.81 * step_size
-            self.x[1] = y
-        if self.drag != 0:
-            fac = 1 - self.drag * np.linalg.norm(self.v) * step_size
-            self.v *= fac
-            self.energy = 9.81 * self.x[0] + 0.5 * np.dot(self.v, self.v)
-            # print("FAC", fac, self.v, self.energy)
-        #         e = 9.81*self.x[1] + 0.5*self.v[1]**2
-        #         if  abs( e-self.energy) > 1e-6: # and  and
-        #             print("Energy leak", current_time, e, self.energy)
-        #             self.energy = e
-        return True
-
->>>>>>> d72dcf38
 
 def test_model_description():
     mod = BouncingBallFMU()
@@ -189,11 +17,7 @@
 
 
 def test_make_fmu():
-<<<<<<< HEAD
     built = Model.build("./models/BouncingBall.py")
-=======
-    built = Model.build(__file__)  # "test_BouncingBallFMU.py")
->>>>>>> d72dcf38
     dump(built)
     return built
 
@@ -222,37 +46,24 @@
     bb = CosimLocalSlave(fmu_path="./BouncingBallFMU.fmu", instance_name="bb")
     print("SLAVE", bb, sim.status())
 
-
-<<<<<<< HEAD
     ibb = sim.add_local_slave(bb)
-    assert ibb==0, f"local slave number {ibb}"
+    assert ibb == 0, f"local slave number {ibb}"
     sim_status = sim.status()
-    assert sim_status.current_time==0
+    assert sim_status.current_time == 0
     assert CosimExecutionState(sim_status.state) == CosimExecutionState.STOPPED
     infos = sim.slave_infos()
     print("INFOS", infos)
-    reference_dict = {
-        var_ref.name.decode(): var_ref.reference for var_ref in sim.slave_variables(ibb)
-    }
-    #Set initial values
+    reference_dict = {var_ref.name.decode(): var_ref.reference for var_ref in sim.slave_variables(ibb)}
+    # Set initial values
     sim.real_initial_value(ibb, reference_dict["v0[0]"], 2.0)
     sim.real_initial_value(ibb, reference_dict["v0[1]"], 3.0)
 
-    #Simulate for 15 seconds
+    # Simulate for 15 seconds
     sim.simulate_until(target_time=15e9)
-=======
-#    ibb = sim.add_local_slave( bb)
-#     assert ibb==0, f"local slave number {ibb}"
-#     sim_status = sim.status()
-#     assert sim_status.current_time==0
-#     assert CosimExecutionState(sim_status.state) == CosimExecutionState.STOPPED
-#     infos = sim.slave_infos()
-#     print("INFOS", infos)
-# ?? need to continue the test when adding the slave works
->>>>>>> d72dcf38
+
 
 if __name__ == "__main__":
-    #logger = get_module_logger(__name__, level=1)  # 0:>0Warning, 1:all,
+    # logger = get_module_logger(__name__, level=1)  # 0:>0Warning, 1:all,
     test_model_description()
     test_make_fmu()
     test_run_fmpy()
